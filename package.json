{
  "name": "react-boilerplate",
  "version": "4.0.0",
  "description": "A highly scalable, offline-first foundation with the best DX and a focus on performance and best practices",
  "repository": {
    "type": "git",
    "url": "git://github.com/react-boilerplate/react-boilerplate.git"
  },
  "engines": {
    "npm": ">=5",
    "node": ">=10.0.0"
  },
  "main": "app.js",
  "author": "Max Stoiber",
  "license": "MIT",
  "scripts": {
    "analyze:clean": "rimraf stats.json",
    "preanalyze": "npm run analyze:clean",
    "analyze": "node ./internals/scripts/analyze.js",
    "extract-intl": "node ./internals/scripts/extract-intl.js",
    "npmcheckversion": "node ./internals/scripts/npmcheckversion.js",
    "preinstall": "npm run npmcheckversion",
    "prebuild": "npm run build:clean",
    "build": "cross-env NODE_ENV=production webpack --config internals/webpack/webpack.prod.babel.js --color -p --progress --hide-modules --display-optimization-bailout",
    "build:clean": "rimraf ./build",
    "start": "npm run start:prod",
    "dev": "node ./server/web-server.js --NODE_ENV=development",
    "start:tunnel": "cross-env NODE_ENV=development ENABLE_TUNNEL=true node server",
    "start:production": "npm run test && npm run build && npm run start:prod",
    "start:prod": "node ./server/web-server.js --NODE_ENV=production",
    "presetup": "npm i chalk shelljs",
    "setup": "node ./internals/scripts/setup.js",
    "clean": "shjs ./internals/scripts/clean.js",
    "clean:all": "npm run analyze:clean && npm run test:clean && npm run build:clean",
    "generate": "plop --plopfile internals/generators/index.js",
    "lint": "npm run lint:js && npm run lint:css",
    "lint:css": "stylelint app/**/*.js",
    "lint:eslint": "eslint --ignore-path .gitignore --ignore-pattern internals/scripts",
    "lint:eslint:fix": "eslint --ignore-path .gitignore --ignore-pattern internals/scripts --fix",
    "lint:js": "npm run lint:eslint -- . ",
    "lint:staged": "lint-staged",
    "pretest": "npm run test:clean && npm run lint",
    "test:clean": "rimraf ./coverage",
    "test": "cross-env NODE_ENV=test jest --coverage",
    "test:watch": "cross-env NODE_ENV=test jest --watchAll",
    "coveralls": "cat ./coverage/lcov.info | coveralls",
    "prettify": "prettier --write",
    "db:create-admin:dev": "node ./server/db-script/create-admin.js --NODE_ENV=development",
    "db:create-user:dev": "node ./server/db-script/create-user.js --NODE_ENV=development",
    "db:create-admin:prod": "node ./server/db-script/create-admin.js --NODE_ENV=production",
    "db:create-user:prod": "node ./server/db-script/create-user.js --NODE_ENV=production",
    "db:set-default-role-filters:dev": "node ./server/db-script/set-default-role-filters.js --NODE_ENV=development",
    "db:set-default-role-filters:prod": "node ./server/db-script/set-default-role-filters.js --NODE_ENV=production",
    "db:create-test-users:dev": "node ./server/db-script/create-test-users.js --NODE_ENV=development",
    "db:create-test-users:prod": "node ./server/db-script/create-test-users.js --NODE_ENV=production",
    "db:delete-test-users:dev": "node ./server/db-script/delete-test-users.js --NODE_ENV=development",
    "db:delete-test-users:prod": "node ./server/db-script/delete-test-users.js --NODE_ENV=production",
    "jasmine:init": "jasmine init",
    "test:integration": "jasmine --NODE_ENV=integration-testing --reporter=jasmine-console-reporter",
    "test:integration-covered": "istanbul cover --root server --include-all-sources spec/specs.js && istanbul check-coverage --NODE_ENV=integration-testing"
  },
  "browserslist": [
    "last 2 versions",
    "> 1%",
    "IE 10"
  ],
  "lint-staged": {
    "*.js": [
      "npm run lint:eslint:fix",
      "git add --force"
    ],
    "*.json": [
      "prettier --write",
      "git add --force"
    ]
  },
  "pre-commit": "lint:staged",
  "resolutions": {
    "babel-core": "7.0.0-bridge.0"
  },
  "dependencies": {
    "@babel/cli": "7.4.3",
    "@babel/core": "7.4.3",
    "@babel/plugin-proposal-class-properties": "7.4.0",
    "@babel/plugin-syntax-dynamic-import": "7.2.0",
    "@babel/plugin-transform-modules-commonjs": "7.4.3",
    "@babel/plugin-transform-react-constant-elements": "7.2.0",
    "@babel/plugin-transform-react-inline-elements": "7.2.0",
    "@babel/polyfill": "7.4.3",
    "@babel/preset-env": "7.4.3",
    "@babel/preset-react": "7.0.0",
    "@babel/register": "7.4.0",
    "@material-ui/core": "^4.5.1",
    "@material-ui/icons": "^4.5.1",
    "add-asset-html-webpack-plugin": "3.1.3",
    "ajv": "6.10.2",
    "axios": "^0.19.0",
    "babel-core": "7.0.0-bridge.0",
    "babel-eslint": "10.0.1",
    "babel-loader": "8.0.5",
    "babel-plugin-dynamic-import-node": "2.2.0",
    "babel-plugin-lodash": "3.3.4",
    "babel-plugin-styled-components": "1.10.0",
    "babel-plugin-transform-react-remove-prop-types": "0.4.24",
    "bcryptjs": "2.4.3",
    "body-parser": "1.19.0",
    "chalk": "^2.4.2",
    "circular-dependency-plugin": "5.0.2",
    "classnames": "^2.2.6",
    "compression": "1.7.4",
    "compression-webpack-plugin": "2.0.0",
    "connected-react-router": "6.4.0",
    "cross-env": "5.2.0",
    "css-loader": "2.1.1",
    "eslint-import-resolver-webpack": "0.11.1",
    "express": "4.17.1",
    "express-jwt": "5.3.1",
    "express-jwt-permissions": "1.3.1",
    "file-loader": "3.0.1",
    "fontfaceobserver": "2.1.0",
    "history": "4.9.0",
    "hoist-non-react-statics": "3.3.0",
    "html-loader": "0.5.5",
    "html-webpack-plugin": "3.2.0",
    "image-webpack-loader": "4.6.0",
    "imagemin-pngquant": "^5.0.1",
    "immer": "3.0.0",
    "imports-loader": "0.8.0",
    "intl": "1.2.5",
    "invariant": "2.2.4",
    "ip": "1.1.5",
    "jsonwebtoken": "8.5.1",
    "lodash": "4.17.11",
    "minimist": "1.2.0",
    "moment": "2.24.0",
    "moment-timezone": "0.5.27",
    "mongoose": "5.7.6",
    "ms": "2.1.2",
    "nconf": "0.10.0",
    "null-loader": "0.1.1",
    "offline-plugin": "5.0.6",
    "perfect-scrollbar": "^1.4.0",
    "prop-types": "15.7.2",
    "react": "16.8.6",
    "react-app-polyfill": "0.2.2",
    "react-dom": "16.8.6",
    "react-helmet": "6.0.0-beta",
    "react-redux": "7.0.2",
    "react-router-dom": "5.0.0",
    "react-test-renderer": "16.8.6",
    "react-testing-library": "6.1.2",
    "redux": "4.0.1",
    "redux-saga": "1.0.2",
    "reselect": "4.0.0",
    "role-acl": "4.1.2",
    "sanitize.css": "8.0.0",
    "style-loader": "0.23.1",
    "styled-components": "4.2.0",
    "svg-url-loader": "2.3.2",
    "swagger-jsdoc": "3.4.0",
    "swagger-ui-express": "4.1.2",
    "terser-webpack-plugin": "1.2.3",
    "url-loader": "1.1.2",
    "webpack": "4.30.0",
    "webpack-cli": "3.3.0",
    "webpack-dev-middleware": "3.6.2",
    "webpack-hot-middleware": "2.24.3",
    "webpack-pwa-manifest": "4.0.0",
    "winston": "2.4.0",
    "winston-daily-rotate-file": "3.10.0"
  },
  "devDependencies": {
    "compare-versions": "3.4.0",
    "coveralls": "3.0.3",
    "eslint": "5.16.0",
    "eslint-config-airbnb": "17.1.0",
    "eslint-config-airbnb-base": "13.1.0",
    "eslint-config-prettier": "4.1.0",
    "eslint-plugin-import": "2.17.2",
    "eslint-plugin-jsx-a11y": "6.2.1",
    "eslint-plugin-prettier": "3.0.1",
    "eslint-plugin-react": "7.12.4",
    "eslint-plugin-react-hooks": "1.6.0",
    "eslint-plugin-redux-saga": "1.0.0",
    "express-static-proxy": "1.0.0",
    "jest-cli": "24.7.1",
    "jest-dom": "3.1.3",
    "jest-styled-components": "6.3.1",
    "lint-staged": "8.1.5",
    "ngrok": "3.2.3",
    "node-plop": "0.18.0",
    "plop": "2.3.0",
    "pre-commit": "1.2.2",
    "prettier": "1.17.0",
    "redux-mock-store": "^1.5.3",
    "rimraf": "2.6.3",
    "shelljs": "^0.8.3",
    "stylelint": "10.0.1",
    "stylelint-config-recommended": "2.2.0",
    "stylelint-config-styled-components": "0.1.1",
    "stylelint-processor-styled-components": "1.6.0",
<<<<<<< HEAD
    "whatwg-fetch": "3.0.0",
    "supertest": "4.0.2",
    "istanbul": "1.1.0-alpha.1",
    "jasmine": "3.5.0",
    "jasmine-console-reporter": "3.1.0"
=======
    "whatwg-fetch": "3.0.0"
>>>>>>> d404b898
  }
}<|MERGE_RESOLUTION|>--- conflicted
+++ resolved
@@ -199,14 +199,6 @@
     "stylelint-config-recommended": "2.2.0",
     "stylelint-config-styled-components": "0.1.1",
     "stylelint-processor-styled-components": "1.6.0",
-<<<<<<< HEAD
-    "whatwg-fetch": "3.0.0",
-    "supertest": "4.0.2",
-    "istanbul": "1.1.0-alpha.1",
-    "jasmine": "3.5.0",
-    "jasmine-console-reporter": "3.1.0"
-=======
     "whatwg-fetch": "3.0.0"
->>>>>>> d404b898
   }
 }