--- conflicted
+++ resolved
@@ -17,27 +17,11 @@
 import routes from 'constants/routes.json';
 import { logoutAction } from 'redux/actions/auth';
 
-<<<<<<< HEAD
-import dashboardStyle from "assets/jss/material-dashboard-react/layouts/dashboardStyle.jsx";
-=======
-// import dashboardStyle from 'assets/jss/material-dashboard-react/layouts/dashboardStyle.jsx';
->>>>>>> 9f5fb436
-
 import Logo from 'assets/img/faces/dan.png';
 import AdminMainNavbar from 'components/Admin/AdminMainNavbar';
 
 let userInfo = {};
 
-<<<<<<< HEAD
-// const styles = theme => ({
-//   wrapperMain: {
-//     marginTop: 64,
-//   },
-//   mainPanel: {
-//     flex: 1
-//   }
-// });
-=======
 const styles = theme => ({
   wrapperMain: {
     display: 'block',
@@ -59,7 +43,6 @@
     color: 'white'
   }
 });
->>>>>>> 9f5fb436
 
 const switchRoutes = (
   <Switch>
@@ -151,22 +134,6 @@
     const menu = adminRoutes.filter(item => item.visible );
 
     return (
-<<<<<<< HEAD
-      <div className={classes.wrapper}>
-        {/*<AdminMainNavbar />*/}
-        <Sidebar
-          routes={menu}
-          logoText={"Ecom Freedom"}
-          logo={logo}
-          // image={this.state.image}
-          handleDrawerToggle={this.handleDrawerToggle}
-          open={this.state.mobileOpen}
-          color={this.state.color}
-          {...rest}
-        />
-        <div className={classes.mainPanel} ref="mainPanel">
-          {switchRoutes}
-=======
       <div className={classes.wrapperMain}>
         <AdminMainNavbar right={this.renderNavbar(classes)} />
         <div className={classes.container}>
@@ -185,7 +152,6 @@
           <div className={classes.mainPanel} ref="mainPanel">
             {switchRoutes}
           </div>
->>>>>>> 9f5fb436
         </div>
       </div>
     );
@@ -196,9 +162,6 @@
   classes: PropTypes.object.isRequired
 };
 
-<<<<<<< HEAD
-export default withStyles(dashboardStyle)(Dashboard);
-=======
 const mapStateToProps = ({ auth }) => ({
   user: auth.user
 });
@@ -212,5 +175,4 @@
 export default compose(
   connect(mapStateToProps, mapDispatchToProps),
   withStyles(styles)
-)(Dashboard);
->>>>>>> 9f5fb436
+)(Dashboard);