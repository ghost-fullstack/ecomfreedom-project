--- conflicted
+++ resolved
@@ -30,13 +30,9 @@
 
 const AuthHeader = ({ classes }) => (
   <div className={classes.root}>
-<<<<<<< HEAD
-    <img src={Logo} width="auto" />
-=======
     <Link to={routes.HOME}>
       <img src={Logo} width="auto" alt="" />
     </Link>
->>>>>>> ce787e33
     <Link to={routes.HOME}>Home</Link>
   </div>
 );
