--- conflicted
+++ resolved
@@ -25,19 +25,12 @@
   // eslint-disable-next-line no-param-reassign
   filename += '-%DATE%.log';
   const fullFilename = path.join(process.cwd(), 'logs', filename);
-<<<<<<< HEAD
-  const transports = [new winston.transports.Console(CONSOLE_CONFIG)];
-  if (FILE_LOGS) {
-    transports.push(new winston.transports.DailyRotateFile(Object.assign({ filename: fullFilename }, FILE_CONFIG)));
-  }
-=======
   const winstonLogger = new winston.Logger({
     transports: [
       new winston.transports.Console(CONSOLE_CONFIG),
       new winston.transports.DailyRotateFile(Object.assign({ filename: fullFilename }, FILE_CONFIG))
     ]
   });
->>>>>>> d404b898
 
   const winstonLogger = new winston.Logger({ transports });
   winstonLogger.exitOnError = false;
