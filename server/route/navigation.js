--- conflicted
+++ resolved
@@ -8,252 +8,6 @@
 const config = require('../core/config');
 const API = config.get('base-path');
 
-<<<<<<< HEAD
-/**
- * @swagger
- * definitions:
- *    LinkPut:
- *      type: object
- *      properties:
- *        id:
- *          type: string
- *          example: 5de67523938486465bbfdc78
- *          required: true
- *        text:
- *          type: string
- *          example: Example Text
- *        url:
- *          type: string
- *          example: Example Url
- *        visibleTo:
- *          type: string
- *          example: nobody
- *          enum: [all,logged-in,logged-out,nobody]
- *    Link:
- *      type: object
- *      properties:
- *        text:
- *          type: string
- *          example: Example Text
- *        url:
- *          type: string
- *          example: Example Url
- *        visibleTo:
- *          type: string
- *          example: nobody
- *          enum: [all,logged-in,logged-out,nobody]
- *    Navigation:
- *      type: object
- *      properties:
- *        id:
- *          type: string
- *          example: 5de67523938486465bbfdc78
- *        title:
- *          type: string
- *          example: Example Title
- *        location:
- *          type: string
- *          enum: [top,bottom]
- *          example: top
- *        course:
- *          type: string
- *          example: 5de67523938486465bbfdc78
- *        links:
- *          type: array
- *          items:
- *            $ref: '#/definitions/Link'
- *    NavigationPost:
- *      type: object
- *      properties:
- *        title:
- *          type: string
- *          required: true
- *          example: Example Title
- *        location:
- *          type: string
- *          enum: [top,bottom]
- *          example: top
- *        course:
- *          type: string
- *          required: true
- *          example: 5de67523938486465bbfdc78
- *        links:
- *          type: array
- *          items:
- *            $ref: '#/definitions/Link'
- * /navigation:
- *   post:
- *     description: creates new navigation
- *     consumes:
- *       - application/json
- *     produces:
- *       - application/json
- *     parameters:
- *       - name: navigation
- *         in: body
- *         required: true
- *         description: New navigation
- *         schema:
- *           $ref: '#/definitions/NavigationPost'
- *     responses:
- *       200:
- *         description: created a new navigation in DB
- *       404:
- *         description: navigation id does not exist
- *       422:
- *         description: model does not satisfy the expected schema
- *   put:
- *     description: dynamically updates new navigation
- *     consumes:
- *       - application/json
- *     produces:
- *       - application/json
- *     parameters:
- *       - name: navigation
- *         in: body
- *         required: true
- *         description: Navigation id with fields to change
- *         schema:
- *           $ref: '#/definitions/Navigation'
- *     responses:
- *       200:
- *         description: updated a navigation in DB
- *       404:
- *         description: navigation id does not exist
- *       422:
- *         description: model does not satisfy the expected schema
- * /navigation/links/{navigation}:
- *   put:
- *     description: dynamically updates link
- *     consumes:
- *       - application/json
- *     produces:
- *       - application/json
- *     parameters:
- *       - name: navigation
- *         in: path
- *         required: true
- *         type: string
- *         schema:
- *           $ref: '#/definitions/Navigation'
- *       - name: link
- *         in: body
- *         required: true
- *         schema:
- *           $ref: '#/definitions/LinkPut'
- *     responses:
- *       200:
- *         description: updated a link in DB
- *       404:
- *         description: navigation or link doesn't exist
- *       422:
- *         description: model does not satisfy the expected schema
- *   post:
- *     description: creates new link
- *     consumes:
- *       - application/json
- *     produces:
- *       - application/json
- *     parameters:
- *       - name: navigation
- *         in: path
- *         required: true
- *         type: string
- *         schema:
- *           $ref: '#/definitions/Navigation'
- *       - name: link
- *         in: body
- *         required: true
- *         schema:
- *           $ref: '#/definitions/Link'
- *     responses:
- *       200:
- *         description: created a new link in DB
- *       404:
- *         description: navigation id does not exist
- *       422:
- *         description: model does not satisfy the expected schema
- * /navigation/links/{navigation}/{link}:
- *   delete:
- *     description: delete a link from DB
- *     consumes:
- *       - application/json
- *     produces:
- *       - application/json
- *     parameters:
- *       - name: link
- *         in: path
- *         required: true
- *         type: string
- *         schema:
- *           $ref: '#/definitions/Link'
- *       - name: navigation
- *         in: path
- *         required: true
- *         type: string
- *         schema:
- *           $ref: '#/definitions/Navigation'
- *     responses:
- *       200:
- *         description: deleted a link in DB
- *       404:
- *         description: link id does not exist
- *       422:
- *         description: model does not satisfy the expected schema
- * /navigation/{course}:
- *   get:
- *     description: get navigations by course
- *     consumes:
- *       - application/json
- *     produces:
- *       - application/json
- *     parameters:
- *       - name: course
- *         in: path
- *         required: true
- *         type: string
- *         schema:
- *           $ref: '#/definitions/CourseAdmin'
- *     responses:
- *       200:
- *         description: fetched navigations by course
- *       422:
- *         description: model does not satisfy the expected schema
- * /navigation/{course}/{navigation}:
- *   delete:
- *     description: delete navigation
- *     consumes:
- *       - application/json
- *     produces:
- *       - application/json
- *     parameters:
- *       - name: course
- *         in: path
- *         required: true
- *         type: string
- *         schema:
- *           $ref: '#/definitions/CourseAdmin'
- *       - name: navigation
- *         in: path
- *         required: true
- *         type: string
- *         schema:
- *           $ref: '#/definitions/Navigation'
- *     responses:
- *       200:
- *         description: fetched navigations by course
- *       404:
- *         description: course id does not exist
- *       422:
- *         description: model does not satisfy the expected schema
- */
-router.post('/', async (req, res) => {
-  try {
-    if (!validator.createNavigation(req.body)) {
-      logger.error('validation of create navigation request failed', validator.createNavigation.errors);
-      res.status(HttpStatus.UNPROCESSABLE_ENTITY).json({ errors: validator.createNavigation.errors });
-      return;
-=======
 module.exports = app => {
   /**
    * @swagger
@@ -508,7 +262,6 @@
       res.status(error.status || HttpStatus.INTERNAL_SERVER_ERROR).json({
         errors: error.message
       });
->>>>>>> b9d4e507
     }
   });
 
