require('dotenv').config();
<<<<<<< HEAD

=======
>>>>>>> a5232097
const Ajv = require('ajv');
const ajv = new Ajv({ schemaId: 'auto', allErrors: true });

const ENV = 'NODE_ENV';
const nconf = require('nconf');
const { readJson, BASE_PATH } = require('./file-util');

nconf
  .argv()
  .env()
  .required([ENV]);

const env = nconf.get(ENV);

const data = readJson('config', `${env}.json`);
ajv.addSchema(readJson('schema', 'filter.schema.json'));
const schema = readJson('schema', 'config.schema.json');
const validate = ajv.compile(schema);

if (!validate(data)) {
  // eslint-disable-next-line no-console
  console.error('Bot configuration does not match the JSON schema');
  // eslint-disable-next-line no-console
  console.error(validate.errors);
  process.exit(401);
}

// eslint-disable-next-line no-console
console.info('starting with the env:', env);

nconf.file({ file: `${BASE_PATH}config/${env}.json` });

if (nconf.get('DB_HOST')) {
  nconf.set('mongo:host', nconf.get('DB_HOST'));
}
if (nconf.get('DB_USER')) {
  nconf.set('mongo:user', nconf.get('DB_USER'));
}
if (nconf.get('DB_PASSWORD')) {
  nconf.set('mongo:password', nconf.get('DB_PASSWORD'));
}
if (nconf.get('DB_NAME')) {
  nconf.set('mongo:db', nconf.get('DB_NAME'));
}

// eslint-disable-next-line no-console
console.info('mongo host:', nconf.get('mongo:host'));
// eslint-disable-next-line no-console
console.info('database:', nconf.get('mongo:db'));

nconf.set('mode:dev', env === 'development');

let credentials = '';
if (nconf.get('mongo:user') && nconf.get('mongo:password')) {
  credentials = `${nconf.get('mongo:user')}:${nconf.get('mongo:password')}@`;
}

nconf.set(
  'db:url',
  `${nconf.get('mongo:protocol')}://${credentials}${nconf.get('mongo:host')}/${nconf.get(
    'mongo:db'
  )}?retryWrites=true&w=majority`
);

module.exports = nconf;<|MERGE_RESOLUTION|>--- conflicted
+++ resolved
@@ -1,8 +1,4 @@
 require('dotenv').config();
-<<<<<<< HEAD
-
-=======
->>>>>>> a5232097
 const Ajv = require('ajv');
 const ajv = new Ajv({ schemaId: 'auto', allErrors: true });
 
